--- conflicted
+++ resolved
@@ -441,17 +441,9 @@
         #initializes a Multicomponent simulation, using the NComponent model
         if not successfully_imported_pycalphad():
             return
-<<<<<<< HEAD
         Engines.init_NComponent(self, dim=dim, sim_type=sim_type, number_of_seeds=number_of_seeds, 
                                 tdb_path=tdb_path, thermal_type=thermal_type, 
                                 initial_temperature=initial_temperature, thermal_gradient=thermal_gradient, 
                                 cooling_rate=cooling_rate, thermal_file_path=thermal_file_path, 
                                 cell_spacing=cell_spacing, d_ratio=d_ratio, initial_concentration_array=initial_concentration_array)
-=======
-        Engines.init_NComponent(self, dim=dim, sim_type=sim_type, number_of_seeds=number_of_seeds,
-                                tdb_path=tdb_path, thermal_type=thermal_type,
-                                initial_temperature=initial_temperature, thermal_gradient=thermal_gradient,
-                                cooling_rate=cooling_rate, thermal_file_path=thermal_file_path,
-                                cell_spacing=cell_spacing, d_ratio=d_ratio)
->>>>>>> f072843c
         return