--- conflicted
+++ resolved
@@ -242,15 +242,9 @@
     def init_sim_Diffusion(self, dim=[200]):
         Engines.init_Diffusion(self, dim)
         return
-<<<<<<< HEAD
-    
+
     def init_sim_Warren1995(self, dim=[200, 200], diamond_size=15):
         Engines.init_Warren1995(self, dim=dim, diamond_size=diamond_size)
-=======
-
-    def init_sim_Warren1995(self, dim=[200, 200]):
-        Engines.init_Warren1995(self, dim)
->>>>>>> b48885d2
         return
     
     def init_sim_NComponent(self, dim=[200, 200], sim_type="seed", tdb_path="Ni-Cu_Ideal.tdb",
