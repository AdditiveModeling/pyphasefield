import numpy as np
import meshio as mio
from .field import Field
from . import Engines


def successfully_imported_pycalphad():
<<<<<<< HEAD
        try:
            import pycalphad as pyc
        except:
            print("The feature you are trying to use requires pycalphad")
            print("In Anaconda, use \'conda install -c pycalphad -c conda-forge pycalphad\' to install it")
            return False
        return True
    
def expand_T_array(T, nbc):
    #used by Simulation.set_thermal_file() to add boundary cells if not using periodic boundary conditions 
    shape = list(T.shape)
    offset_x = 0
    offset_y = 0
    if(nbc[0]):
        shape[1] += 2
        offset_x = 1
    if(nbc[1]):
        shape[0] += 2
        offset_y = 1
    final = np.zeros(shape)
    #set center region equal to T
    final[offset_y:len(final)-offset_y, offset_x:len(final[0])-offset_x] += T
    #set edges to nbcs, if applicable
    final[0] = final[offset_y]
    final[len(final)-1] = final[len(final)-offset_y-1]
    final[:, 0] = final[:, offset_x]
    final[:, len(final[0])-1] = final[:, len(final[0])-offset_x-1]
    return final
=======
    try:
        import pycalphad as pyc
    except ImportError:
        print("The feature you are trying to use requires pycalphad")
        print("In Anaconda, use \'conda install -c pycalphad -c conda-forge pycalphad\' to install it")
        return False
    return True

>>>>>>> 855c8809

class Simulation:
    def __init__(self, save_path):
        self.fields = []
        self.temperature = None
        self._dimensions_of_simulation_region = [200, 200]
        self._cell_spacing_in_meters = 1.
        self._time_step_in_seconds = 1.
        self._time_step_counter = 0
        self._temperature_type = "isothermal"
        self._initial_temperature_left_side = 1574.
        self._thermal_gradient_Kelvin_per_meter = 0.
        self._cooling_rate_Kelvin_per_second = 0.  # cooling is a negative number! this is dT/dt
        self._tdb = None
        self._tdb_path = ""
        self._components = []
        self._phases = []
        self._engine = None
        self._save_path = save_path
        self._time_steps_per_checkpoint = 500
        self._save_images_at_each_checkpoint = False
        self._boundary_conditions_type = ["periodic", "periodic"]

    def simulate(self, number_of_timesteps, dt=None):
        if dt is None:
            dt = self._time_step_in_seconds
        self._time_step_in_seconds = dt
        for i in range(number_of_timesteps):
            self.increment_time_step_counter()
            self.engine(self)  # run engine on Simulation instance for 1 time step
            self.update_thermal_field()
            if(self._time_step_counter % self._time_steps_per_checkpoint == 0):
                self.save_simulation()

    def load_tdb(self, tdb_path, phases=None, components=None):
        # loads the tdb file using pycalphad
        # format for phases and components are a list of strings that correspond to the terms within the tdb file
        # examples:
        # phases=[FCC_A1, LIQUID]
        # components=[CU, NI]
        # unless specified, will load all phases and components contained within the tdb file.
        # phases and components lists are always in alphabetical order
        if not successfully_imported_pycalphad():
            return
        import pycalphad as pyc
        self._tdb_path = tdb_path
        self._tdb = pyc.Database(tdb_path)
        if phases is None:
            self._phases = list(self._tdb.phases)
        else:
            self._phases = phases
        if components is None:
            self._components = list(self._tdb.elements)
        else:
            self._components = components
        self._phases.sort()
        self._components.sort()

    def get_time_step_length(self):
        return self._time_step_in_seconds
    
    def get_time_step_counter(self):
        return self._time_step_counter
    
    def set_time_step_length(self, time_step):
        self._time_step_in_seconds = time_step
        return

    def set_thermal_isothermal(self, temperature):
        array = np.zeros(self._dimensions_of_simulation_region)
        array += temperature
        self.temperature = array
        return

    def set_thermal_gradient(self, initial_T_left_side, dTdx, dTdt):
        array = np.zeros(self._dimensions_of_simulation_region)
        array += self.temperature
        array += np.linspace(0, dTdx * self.shape[1] * self._cell_spacing_in_m, self.shape[1])
        array += self.get_time_step_reached() * self.get_time_step_length() * dTdt
        self.temperature = array
        return

    def set_thermal_file(self, thermal_file_path):
        self.t_index = 1
        nbc = []
        for i in range(len(self._dimensions_of_simulation_region)):
            if(boundary_conditions[i] == "periodic"):
                nbc.append(False)
            else:
                nbc.append(True)
        with mio.XdmfTimeSeriesReader(self._save_path+"/T.xdmf") as reader:
            dt = self.get_time_step_length()
            step = self.get_time_step_counter()
            points, cells = reader.read_points_cells()
            self.t_start, point_data0, cell_data0 = reader.read_data(0)
            self.T0 = expand_T_array(point_data0['T'], nbc)
            self.t_end, point_data1, cell_data0 = reader.read_data(self.t_index)
            self.T1 = expand_T_array(point_data1['T'], nbc)
            while(dt*step > t_end):
                self.t_start= self.t_end
                self.T0 = self.T1
                self.t_index += 1
                self.t_end, point_data1, cell_data0 = reader.read_data(self.t_index)
                self.T1 = expand_T_array(point_data1['T'], nbc)
            self.temperature = self.T0*(self.t_end - dt*step)/(self.t_end-self.t_start) + self.T1*(dt*step-self.t_start)/(self.t_end-self.t_start)
        return

    def update_thermal_field(self):
<<<<<<< HEAD
        if(self._temperature_type == "isothermal"):
            return
        elif(self._temperature_type == "gradient"):
            self.temperature += self._cooling_rate_Kelvin_per_second
            return
        elif(self._temperature_type == "file"):
            dt = self.get_time_step_length()
            step = self.get_time_step_counter()
            if(dt*step > t_end):
                nbc = []
                for i in range(len(self._dimensions_of_simulation_region)):
                    if(boundary_conditions[i] == "periodic"):
                        nbc.append(False)
                    else:
                        nbc.append(True)
                with mio.XdmfTimeSeriesReader(self._save_path+"/T.xdmf") as reader:
                    self.t_start= self.t_end
                    self.T0 = self.T1
                    self.t_index += 1
                    self.t_end, point_data1, cell_data0 = reader.read_data(self.t_index)
                    self.T1 = expand_T_array(point_data1['T'], nbc)
            self.temperature = self.T0*(self.t_end - dt*step)/(self.t_end-self.t_start) + self.T1*(dt*step-self.t_start)/(self.t_end-self.t_start)
            return
        #if it gets this far, warn user about unexpected temperature_type
        return
    
    def load_simulation(self):
        return
    
=======
        if self._temperature_type not in ["isothermal", "gradient", "file"]:
            raise ValueError("Unknown temperature profile.")

    def load_simulation(self, checkpoint_file):
        checkpoint = open(checkpoint_file, "rb")
        fields = checkpoint["fields"]
        self._time_step_counter = checkpoint["metadata"][0]
        return 0

>>>>>>> 855c8809
    def save_simulation(self):
        # Possibly unsafe: limited support for array subclasses
        checkpoint_metadata = np.array([self._time_step_counter, ])
        checkpoint = open("sim_check.npz", "wb")
        np.savez(checkpoint, metadata=checkpoint_metadata, fields=self.fields)
        checkpoint.close()
        return 0

    def set_dimensions(self, dimensions_of_simulation_region):
        self._dimensions_of_simulation_region = dimensions_of_simulation_region
        return

    def set_cell_spacing(self, cell_spacing):
        self._cell_spacing_in_meters = cell_spacing
        return

    def get_cell_spacing(self):
        return self._cell_spacing_in_meters

    def add_field(self, field):
        # warn if field dimensions dont match simulation dimensions
        self.fields.append(field)
        return

    def set_engine(self, engine_function):
        self.engine = engine_function
        return
    
    def set_checkpoint_rate(self, time_steps_per_checkpoint):
        self._time_steps_per_checkpoint = time_steps_per_checkpoint
        return

    def set_automatic_plot_generation(self, plot_simulation_flag):
        self._save_images_at_each_checkpoint = plot_simulation_flag
        return

    def set_debug_mode(self, debug_mode_flag):
        self._debug_mode_flag = debug_mode_flag
        return

    def set_boundary_conditions(self, boundary_conditions_type):
        self._boundary_conditions_type = boundary_conditions_type

    def increment_time_step_counter(self):
        self._time_step_counter += 1
        return

    def apply_boundary_conditions(self):
        return

    def renormalize_quaternions(self):
        return

    def cutoff_order_values(self):
        return

    def plot_fields(self):
        return

    def progress_bar(self):
        return

    def generate_python_script(self):
        return

    def init_sim_Diffusion(self, dim=[200]):
        Engines.init_Diffusion(self, dim)
        return

    def init_sim_Warren1995(self, dim=[200, 200]):
        Engines.init_Warren1995(self, dim)
        return
    
    def init_sim_NComponent(self, dim=[200, 200], sim_type="seed", tdb_path="Ni-Cu_Ideal.tdb",
                            thermal_type="isothermal",
                            initial_temperature=1574, thermal_gradient=0, cooling_rate=0, thermal_file_path="T.xdmf",
                            initial_concentration_array=[0.40831]):
        #initializes a Multicomponent simulation, using the NComponent model
        if not successfully_imported_pycalphad():
            return
        Engines.init_NComponent(self, dim, sim_type, tdb_path, thermal_type, initial_temperature,
                                thermal_gradient, cooling_rate, thermal_file_path)
        return<|MERGE_RESOLUTION|>--- conflicted
+++ resolved
@@ -5,14 +5,13 @@
 
 
 def successfully_imported_pycalphad():
-<<<<<<< HEAD
-        try:
-            import pycalphad as pyc
-        except:
-            print("The feature you are trying to use requires pycalphad")
-            print("In Anaconda, use \'conda install -c pycalphad -c conda-forge pycalphad\' to install it")
-            return False
-        return True
+    try:
+        import pycalphad as pyc
+    except ImportError:
+        print("The feature you are trying to use requires pycalphad")
+        print("In Anaconda, use \'conda install -c pycalphad -c conda-forge pycalphad\' to install it")
+        return False
+    return True
     
 def expand_T_array(T, nbc):
     #used by Simulation.set_thermal_file() to add boundary cells if not using periodic boundary conditions 
@@ -34,16 +33,6 @@
     final[:, 0] = final[:, offset_x]
     final[:, len(final[0])-1] = final[:, len(final[0])-offset_x-1]
     return final
-=======
-    try:
-        import pycalphad as pyc
-    except ImportError:
-        print("The feature you are trying to use requires pycalphad")
-        print("In Anaconda, use \'conda install -c pycalphad -c conda-forge pycalphad\' to install it")
-        return False
-    return True
-
->>>>>>> 855c8809
 
 class Simulation:
     def __init__(self, save_path):
@@ -152,7 +141,6 @@
         return
 
     def update_thermal_field(self):
-<<<<<<< HEAD
         if(self._temperature_type == "isothermal"):
             return
         elif(self._temperature_type == "gradient"):
@@ -176,29 +164,22 @@
                     self.T1 = expand_T_array(point_data1['T'], nbc)
             self.temperature = self.T0*(self.t_end - dt*step)/(self.t_end-self.t_start) + self.T1*(dt*step-self.t_start)/(self.t_end-self.t_start)
             return
-        #if it gets this far, warn user about unexpected temperature_type
-        return
-    
-    def load_simulation(self):
-        return
-    
-=======
         if self._temperature_type not in ["isothermal", "gradient", "file"]:
             raise ValueError("Unknown temperature profile.")
-
-    def load_simulation(self, checkpoint_file):
-        checkpoint = open(checkpoint_file, "rb")
-        fields = checkpoint["fields"]
-        self._time_step_counter = checkpoint["metadata"][0]
+        return
+    
+    def load_simulation(self, time_step_to_load):
+        #checkpoint = open(checkpoint_file, "rb")
+        #fields = checkpoint["fields"]
+        #self._time_step_counter = checkpoint["metadata"][0]
         return 0
-
->>>>>>> 855c8809
+    
     def save_simulation(self):
         # Possibly unsafe: limited support for array subclasses
-        checkpoint_metadata = np.array([self._time_step_counter, ])
-        checkpoint = open("sim_check.npz", "wb")
-        np.savez(checkpoint, metadata=checkpoint_metadata, fields=self.fields)
-        checkpoint.close()
+        #checkpoint_metadata = np.array([self._time_step_counter, ])
+        #checkpoint = open("sim_check.npz", "wb")
+        #np.savez(checkpoint, metadata=checkpoint_metadata, fields=self.fields)
+        #checkpoint.close()
         return 0
 
     def set_dimensions(self, dimensions_of_simulation_region):
