import numpy as np
from ..field import Field


def Diffusion(sim):
    dt = sim._time_step_in_seconds
    c = sim.fields[0]
    dc = dt * (sim.D * c.laplacian())
    sim.fields[0] += dc
<<<<<<< HEAD
    sim.increment_step_counter()


=======
    
>>>>>>> d9e0e4e2
def init_Diffusion(sim, dim):
    sim.D = 0.1
    sim.set_dimensions(dim)
    sim.set_cell_spacing(1.)
    c = np.zeros(dim)
    length = dim[0]
    c[length // 4:3 * length // 4] = 1
    c_field = Field(c, name="c", simulation=sim)
    sim.add_field(c_field)
    sim.set_engine(Diffusion)<|MERGE_RESOLUTION|>--- conflicted
+++ resolved
@@ -7,13 +7,7 @@
     c = sim.fields[0]
     dc = dt * (sim.D * c.laplacian())
     sim.fields[0] += dc
-<<<<<<< HEAD
-    sim.increment_step_counter()
 
-
-=======
-    
->>>>>>> d9e0e4e2
 def init_Diffusion(sim, dim):
     sim.D = 0.1
     sim.set_dimensions(dim)
